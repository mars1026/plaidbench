#!/usr/bin/env python

# Copyright 2017 Vertex.AI
#
# Licensed under the Apache License, Version 2.0 (the "License");
# you may not use this file except in compliance with the License.
# You may obtain a copy of the License at
#
#   http://www.apache.org/licenses/LICENSE-2.0
#
# Unless required by applicable law or agreed to in writing, software
# distributed under the License is distributed on an "AS IS" BASIS,
# WITHOUT WARRANTIES OR CONDITIONS OF ANY KIND, either express or implied.
# See the License for the specific language governing permissions and
# limitations under the License.

from __future__ import print_function

from six import exec_

import argparse
import errno
import json
import numpy as np
import os
import sys
import time
import random


class StopWatch(object):
    def __init__(self, use_callgrind):
        self.__start = None
        self.__stop = None
        self.__use_callgrind = use_callgrind
        self.__callgrind_active = False
        self.__total = 0.0

    def start_outer(self):
        # Like start(), but does not turn on callgrind.
        self.__start = time.time()

    def start(self):
        self.__start = time.time()
        if self.__use_callgrind:
            os.system('callgrind_control --instr=on %d' % (os.getpid(),))
            self.__callgrind_active = True

    def stop(self):
        if self.__start is not None:
            stop = time.time()
            self.__total += stop - self.__start
            self.__start = None
        if self.__callgrind_active:
            self.__callgrind_active = False
            os.system('callgrind_control --instr=off %d' % (os.getpid(),))

    def elapsed(self):
        return self.__total


class Output(object):
    def __init__(self):
        self.contents = None
        self.precision = 'untested'


def printf(*args, **kwargs):
    print(*args, **kwargs)
    sys.stdout.flush()


def has_plaid():
    try:
        import plaidml.keras
        return True
    except ImportError:
        return False


def value_check(examples, epochs, batch_size):
    if epochs >= examples:
        raise ValueError('The number of epochs must be less than the number of examples.')
    if batch_size >= (examples // epochs):
        raise ValueError('The number of examples per epoch must be greater than the batch size.')
    if examples % epochs != 0:
        raise ValueError('The number of examples must be divisible by the number of epochs.')
    if examples % batch_size != 0:
        raise ValueError('The number of examples must be divisible by the batch size.')
    if (examples // epochs) % batch_size != 0:
        raise ValueError('The number of examples per epoch is not divisible by the batch size.')


def train(x_train, y_train, epoch_size, model, batch_size, compile_stop_watch, 
          epochs, stop_watch, output, network):
    # Training
    compile_stop_watch.start_outer()
    stop_watch.start_outer()
    
    run_initial(batch_size, compile_stop_watch, network, model)
    model.train_on_batch(x_train[0:batch_size], y_train[0:batch_size])

    compile_stop_watch.stop()

    x = x_train[:epoch_size]
    y = y_train[:epoch_size]

<<<<<<< HEAD
    
=======
>>>>>>> 3a102e59
    for i in range(epochs):
        if i == 1:
            printf('Doing the main timing')
        stop_watch.start()
        history = model.fit(
            x=x, y=y, batch_size=batch_size, epochs=1, shuffle=False, initial_epoch=0)
        stop_watch.stop()
        time.sleep(.025 * random.random())
        if i == 0:
            output.contents = [history.history['loss']]
    output.contents = np.array(output.contents)
    
    stop_watch.stop()


def inference(network, model, batch_size, compile_stop_watch, output, x_train, 
              examples, stop_watch):
    # Inference
    compile_stop_watch.start_outer()
    stop_watch.start_outer()
    
    run_initial(batch_size, compile_stop_watch, network, model);
    y = model.predict(x=x_train, batch_size=batch_size)
    
    compile_stop_watch.stop()
    
    output.contents = y

    for i in range(32 // batch_size + 1):
        y = model.predict(x=x_train, batch_size=batch_size)

    for i in range(examples // batch_size):
        stop_watch.start()
        y = model.predict(x=x_train, batch_size=batch_size)
        stop_watch.stop()

    stop_watch.stop()


def setup(train, epoch_size, batch_size):
    # Setup
    if train:
        # Training setup
        from keras.datasets import cifar10
        from keras.utils.np_utils import to_categorical
        printf('Loading the data')
        (x_train, y_train_cats), (x_test, y_test_cats) = cifar10.load_data()
        x_train = x_train[:epoch_size]
        y_train_cats = y_train_cats[:epoch_size]
        y_train = to_categorical(y_train_cats, num_classes=1000)
    else:
        # Inference setup
        this_dir = os.path.dirname(os.path.abspath(__file__))
        cifar_path = os.path.join(this_dir, 'cifar16.npy')
        x_train = np.load(cifar_path).repeat(1 + batch_size // 16, axis=0)[:batch_size]
        y_train_cats = None
        y_train = None
    return x_train, y_train


def load_model(module, x_train):
    this_dir = os.path.dirname(os.path.abspath(__file__))
    module = os.path.join(this_dir, 'networks', '%s.py' % module)
    globals = {}
    exec_(open(module).read(), globals)
    x_train = globals['scale_dataset'](x_train)
    model = globals['build_model']()
    printf("Model loaded.")
    return module, x_train, model


def run_initial(batch_size, compile_stop_watch, network, model):
    print("Compiling and running initial batch, batch_size={}".format(batch_size))
    optimizer = 'sgd'
    if network[:3] == 'vgg':
        from keras.optimizers import SGD
        optimizer = SGD(lr=0.0001)
    model.compile(optimizer=optimizer, loss='categorical_crossentropy',
                  metrics=['accuracy'])


SUPPORTED_NETWORKS = ['inception_v3', 'mobilenet', 'resnet50', 'vgg16', 'vgg19', 'xception']


def main():
    exit_status = 0
    parser = argparse.ArgumentParser()
    plaidargs = parser.add_mutually_exclusive_group()
    plaidargs.add_argument('--plaid', action='store_true')
    plaidargs.add_argument('--no-plaid', action='store_true')
    parser.add_argument('--fp16', action='store_true')
    parser.add_argument('-v', '--verbose', action='count', default=0)
    parser.add_argument('--result', default='/tmp/plaidbench_results')
    parser.add_argument('--callgrind', action='store_true')
    parser.add_argument('-n', '--examples', type=int, default=None)
    parser.add_argument('--epochs', type=int, default=8)
    parser.add_argument('--batch-size', type=int, default=1)
    parser.add_argument('--train', action='store_true')
    parser.add_argument('--blanket-run', action='store_true')
    parser.add_argument('--print-stacktraces', action='store_true')
    args1 = parser.parse_known_args()
    if args1[0].blanket_run == False:
        parser.add_argument('module', choices=SUPPORTED_NETWORKS)
    args = parser.parse_args()


    # Plaid, fp16, and verbosity setup
    if args.plaid or (not args.no_plaid and has_plaid()):
        printf('Using PlaidML backend.')
        import plaidml.keras
        if args.verbose:
            plaidml._internal_set_vlog(args.verbose)
        plaidml.keras.install_backend()
    if args.fp16:
        from keras.backend.common import set_floatx
        set_floatx('float16')

    examples = -1
    if args.examples == None:
        if args.blanket_run:
            examples = 256
        else:
            examples = 1024
    else:
        examples = args.examples
    batch_size = int(args.batch_size)
    epochs = args.epochs
    epoch_size = examples // epochs
    networks = []
    batch_list = []
    output = Output()

    # Stopwatch and Output intialization
    stop_watch = StopWatch(args.callgrind)
    compile_stop_watch = StopWatch(args.callgrind)
    
    # Blanket run - runs every supported network
    if args.blanket_run:
        data = {}
        outputs = {}
        networks = list(SUPPORTED_NETWORKS)
        batch_list = [1, 4, 8, 16]

        if args.plaid or (not args.no_plaid and has_plaid()):
            import plaidml
            data['plaid'] = plaidml.__version__
        else:
            data['plaid'] = None

        data['example_size'] = examples
        data['train'] = args.train
        data['blanket_run'] = True
        outputs['run_configuration'] = data.copy()
    else:
        networks.append(args.module)
        batch_list.append(args.batch_size)

    for network in networks:
        printf("\nCurrent network being run : " + network)  
        args.module = network
        network_data = {}
    

        for batch in batch_list:
            batch_size = batch
            printf('running with a batch size of ' + str(batch_size))
        
            # Run network w/ batch_size
            try:
                value_check(examples, epochs, batch_size)

                # Setup
                x_train, y_train = setup(args.train, epoch_size, batch_size)

                # Loading the model
                module, x_train, model = load_model(args.module, x_train)

                if args.train:
                    # training run
                    train(x_train, y_train, epoch_size, model, batch_size, 
                          compile_stop_watch, epochs, stop_watch, output, network)
                else:
                    # inference run
                    inference(args.module, model, batch_size, compile_stop_watch, 
                              output, x_train, examples, stop_watch)

                # Record stopwatch times
                execution_duration = stop_watch.elapsed()
                compile_duration = compile_stop_watch.elapsed()

                network_data['compile_duration'] = compile_duration
                network_data['execution_duration'] = execution_duration / examples
                network_data['precision'] = output.precision
                network_data['example_size'] = examples

                # Print statement
                printf('Example finished, elapsed: {} (compile), {} (execution)'.format(
                    compile_duration, execution_duration))

            # Error handling
            except Exception as ex:
                # Print statements
                printf(ex)
                printf('Set --print-stacktraces to see the entire traceback')

                # Record error
                network_data['exception'] = str(ex)
                
                # Set new exist status
                exit_status = -1

<<<<<<< HEAD
                # stacktrace loop
                if args.print_stacktraces:
                    raise NotImplementedError                
            
            # stores network data in dictionary
            if args.blanket_run:
                composite_str = network + " : " + str(batch_size)
                outputs[composite_str] = network_data
=======
            # Record stopwatch times
            execution_duration = stop_watch.elapsed()
            compile_duration = compile_stop_watch.elapsed()

            network_data['compile_duration'] = compile_duration
            network_data['execution_duration'] = execution_duration / examples
            network_data['precision'] = output.precision
            network_data['example_size'] = examples
>>>>>>> 3a102e59

            # write all data to result.json / report.npy if single run
            else:
                network_data['example'] = network
                try:
                    os.makedirs(args.result)
                except OSError as ex:
                    if ex.errno != errno.EEXIST:
                        printf(ex)
                        return
                with open(os.path.join(args.result, 'result.json'), 'w') as out:
                    json.dump(network_data, out)
                if isinstance(output.contents, np.ndarray):
                    np.save(os.path.join(args.result, 'result.npy'), output.contents)
                # close
                sys.exit(exit_status)


    # write all data to report.json if blanket run
    if args.blanket_run:
        try:
            os.makedirs(args.result)
        except OSError as ex:
            if ex.errno != errno.EEXIST:
                printf(ex)
                return
        with open(os.path.join(args.result, 'report.json'), 'w') as out:
            json.dump(outputs, out)
    # close
    sys.exit(exit_status)


if __name__ == '__main__':
    main()<|MERGE_RESOLUTION|>--- conflicted
+++ resolved
@@ -97,18 +97,14 @@
     compile_stop_watch.start_outer()
     stop_watch.start_outer()
     
-    run_initial(batch_size, compile_stop_watch, network, model)
-    model.train_on_batch(x_train[0:batch_size], y_train[0:batch_size])
+    #run_initial(batch_size, compile_stop_watch, network, model)
+    #model.train_on_batch(x_train[0:batch_size], y_train[0:batch_size])
 
     compile_stop_watch.stop()
 
     x = x_train[:epoch_size]
     y = y_train[:epoch_size]
-
-<<<<<<< HEAD
-    
-=======
->>>>>>> 3a102e59
+    '''
     for i in range(epochs):
         if i == 1:
             printf('Doing the main timing')
@@ -120,7 +116,7 @@
         if i == 0:
             output.contents = [history.history['loss']]
     output.contents = np.array(output.contents)
-    
+    ''' 
     stop_watch.stop()
 
 
@@ -320,26 +316,23 @@
                 # Set new exist status
                 exit_status = -1
 
-<<<<<<< HEAD
                 # stacktrace loop
                 if args.print_stacktraces:
                     raise NotImplementedError                
-            
+
+            # Record stopwatch times
+            execution_duration = stop_watch.elapsed()
+            compile_duration = compile_stop_watch.elapsed()
+
+            network_data['compile_duration'] = compile_duration
+            network_data['execution_duration'] = execution_duration / examples
+            network_data['precision'] = output.precision
+            network_data['example_size'] = examples
+
             # stores network data in dictionary
             if args.blanket_run:
                 composite_str = network + " : " + str(batch_size)
                 outputs[composite_str] = network_data
-=======
-            # Record stopwatch times
-            execution_duration = stop_watch.elapsed()
-            compile_duration = compile_stop_watch.elapsed()
-
-            network_data['compile_duration'] = compile_duration
-            network_data['execution_duration'] = execution_duration / examples
-            network_data['precision'] = output.precision
-            network_data['example_size'] = examples
->>>>>>> 3a102e59
-
             # write all data to result.json / report.npy if single run
             else:
                 network_data['example'] = network
